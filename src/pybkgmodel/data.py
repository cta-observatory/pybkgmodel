--- conflicted
+++ resolved
@@ -1,11 +1,7 @@
 import os
 import re
-<<<<<<< HEAD
 from pathlib import Path
-import numpy
-=======
 import numpy as np
->>>>>>> 18d5efd0
 import pandas
 import uproot
 
@@ -118,7 +114,6 @@
         return self.__mjd
 
     def calc_eff_obs_time(self):
-<<<<<<< HEAD
         """_summary_
 
         Returns
@@ -126,12 +121,8 @@
         _type_
             _description_
         """
-        mjd_sorted = numpy.sort(self.__mjd)
-        time_diff = numpy.diff(mjd_sorted)
-=======
         mjd_sorted = np.sort(self.__mjd)
         time_diff = np.diff(mjd_sorted)
->>>>>>> 18d5efd0
 
         # Dynamic thereshold for the event arrival time difference.
         # Exlcuded the intervals between the runs, that should be
@@ -509,24 +500,14 @@
                 lst_loc = EarthLocation(lat=28.761758*u.deg, lon=-17.890659*u.deg, height=2200*u.m)
                 alt_az_frame = AltAz(obstime=lst_time, location=lst_loc)
 
-<<<<<<< HEAD
-                if event_data['pointing_ra'] is None:
+                if 'pointing_ra' not in event_data:
                     coords = SkyCoord(alt=data['alt_tel'].to_numpy()*u.rad, az=data['az_tel'].to_numpy()*u.rad, frame=alt_az_frame).icrs
-=======
-                if 'pointing_ra' not in event_data:
-                    coords = SkyCoord(alt=data['alt_tel'].to_numpy()*u.rad, az=data['az_tel'].to_np()*u.rad, frame=alt_az_frame).icrs
->>>>>>> 18d5efd0
 
                     event_data['pointing_ra'] = coords.ra.to(data_units['pointing_ra']).value
                     event_data['pointing_dec'] = coords.dec.to(data_units['pointing_dec']).value
 
-<<<<<<< HEAD
-                if event_data['event_ra'] is None:
+                if 'event_ra' not in event_data:
                     coords = SkyCoord(alt=data['reco_alt'].to_numpy()*u.rad, az=data['reco_az'].to_numpy()*u.rad, frame=alt_az_frame).icrs
-=======
-                if 'event_ra' not in event_data:
-                    coords = SkyCoord(alt=data['reco_alt'].to_numpy()*u.rad, az=data['reco_az'].to_np()*u.rad, frame=alt_az_frame).icrs
->>>>>>> 18d5efd0
 
                     event_data['event_ra'] = coords.ra.to(data_units['event_ra']).value
                     event_data['event_dec'] = coords.dec.to(data_units['event_dec']).value
